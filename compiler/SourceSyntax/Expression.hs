--- conflicted
+++ resolved
@@ -57,13 +57,9 @@
     | Markdown String String [GeneralExpr ann def var]
     -- for type checking and code gen only
     | PortIn String SrcType.Type
-<<<<<<< HEAD
-    | PortOut String SrcType.Type (LExpr' def)
+    | PortOut String SrcType.Type (GeneralExpr ann def var)
     | GLShader String String Literal.GLShaderTipe
-=======
-    | PortOut String SrcType.Type (GeneralExpr ann def var)
     deriving (Show)
->>>>>>> 1b098b9a
 
 
 ---- SPECIALIZED ASTs ----
