--- conflicted
+++ resolved
@@ -47,16 +47,10 @@
             Record fields -> Record <$> mapM (\(k,v) -> (,) k <$> go v) fields
             Markdown uid md es -> Markdown uid md <$> mapM go es
             Let defs body -> Let <$> defsTransform defs <*> go body
-<<<<<<< HEAD
             GLShader uid src gltipe -> return $ GLShader uid src gltipe
-            PortIn name st tt handler ->
-                do portInCheck name st tt
-                   PortIn name st tt <$> go handler
-=======
             PortIn name st ->
                 do portInCheck name st
                    return $ PortIn name st
->>>>>>> b5e73112
             PortOut name st signal ->
                 do portOutCheck name st
                    PortOut name st <$> go signal