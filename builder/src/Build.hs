--- conflicted
+++ resolved
@@ -785,11 +785,7 @@
                 finalizeReplArtifacts env source modul depsStatus resultMVars results
 
 finalizeReplArtifacts :: Env -> B.ByteString -> Src.Module -> DepsStatus -> ResultDict -> Map.Map ModuleName.Raw Result -> IO (Either Exit.Repl ReplArtifacts)
-<<<<<<< HEAD
-finalizeReplArtifacts env@(Env _ root projectType _ _ _ _) source modul@(Src.Module _ _ _ imports _ _ _ _ _ _) depsStatus resultMVars results =
-=======
-finalizeReplArtifacts env@(Env _ root projectType platform _ _ _ _) source modul@(Src.Module _ _ _ imports _ _ _ _ _) depsStatus resultMVars results =
->>>>>>> e92774bd
+finalizeReplArtifacts env@(Env _ root projectType platform _ _ _ _) source modul@(Src.Module _ _ _ imports _ _ _ _ _ _) depsStatus resultMVars results =
   let pkg =
         projectTypeToPkg projectType
 
